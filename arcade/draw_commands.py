import sys
import math
import ctypes
import PIL.Image
import PIL.ImageOps
import pyglet
import pyglet.gl as GL
import pyglet.gl.glu as GLU

class Texture():
    """
    Simple class that represents a texture
    """
    
    def __init__(self, id, width, height):
        #Check values before attempting to create Texture object
<<<<<<< HEAD
        if height <= 0:
            raise ValueError("Height entered is less than zero. Height must be a positive number. Texture id: " + self.id)
            
        if width <= 0:
=======
        if self.height <= 0:
            raise ValueError("Height entered is less than zero. Height must be a positive number. Texture id: " + self.id)
            
        if self.width <= 0:
>>>>>>> 898801fd
            raise ValueError("Width entered is less than zero. Width must be a positive number. Texture id: " + self.id)
        
        #Values seem to be clear, create object   
        self.id = id
        self.width = width
        self.height = height

##### BEGIN TEXTURE FUNCTIONS #####

def load_textures(file_name, image_location_list,
                  mirrored=False, flipped=False):
    """
    Load a set of textures off of a single image file.

    >>> import arcade
    >>> arcade.open_window("Drawing Example", 800, 600)
    >>> top_trim = 100
    >>> ltrim = 2
    >>> rtrim = 2
    >>> image_location_list = [
    ... [520 + ltrim, 516 + top_trim, 128 - ltrim - rtrim, 256 - top_trim],
    ... [520 + ltrim, 258 + top_trim, 128 - ltrim - rtrim, 256 - top_trim],
    ... [520 + ltrim, 0 + top_trim, 128 - ltrim - rtrim, 256 - top_trim],
    ... [390 + ltrim, 1548 + top_trim, 128 - ltrim - rtrim, 256 - top_trim],
    ... [390 + ltrim, 1290 + top_trim, 128 - ltrim - rtrim, 256 - top_trim],
    ... [390 + ltrim, 516 + top_trim, 128 - ltrim - rtrim, 256 - top_trim],
    ... [390 + ltrim, 258 + top_trim, 128 - ltrim - rtrim, 256 - top_trim]]
    >>> texture_info_list = arcade.load_textures( \
"doc/source/examples/images/spritesheet_complete.png", image_location_list)
    >>> arcade.close_window()
    """
    source_image = PIL.Image.open(file_name)

    source_image_width, source_image_height = source_image.size
    texture_info_list = []
    for image_location in image_location_list:
        x, y, width, height = image_location

        if x > source_image_width:
            raise SystemError("Can't load texture starting at an x of {} " +
                              "when the image is only {} across."
                              .format(x, source_image_width))
        if y > source_image_height:
            raise SystemError("Can't load texture starting at an y of {} " +
                              "when the image is only {} high."
                              .format(y, source_image_height))
        if x + width > source_image_width:
            raise SystemError("Can't load texture ending at an x of {} " +
                              "when the image is only {} wide."
                              .format(x + width, source_image_width))
        if y + height > source_image_height:
            raise SystemError("Can't load texture ending at an y of {} " +
                              "when the image is only {} high."
                              .format(y + height, source_image_height))

        image = source_image.crop((x, y, x + width, y + height))
        # image = _trim_image(image)

        if mirrored:
            image = PIL.ImageOps.mirror(image)

        if flipped:
            image = PIL.ImageOps.flip(image)

        image_width, image_height = image.size
        image_bytes = image.convert("RGBA").tobytes("raw", "RGBA", 0, -1)

        texture = GL.GLuint(0)
        GL.glGenTextures(1, ctypes.byref(texture))

        GL.glBindTexture(GL.GL_TEXTURE_2D, texture)
        GL.glPixelStorei(GL.GL_UNPACK_ALIGNMENT, 1)

        # The code below should be enabled, but it freaks out
        # during CI (AppVeyor).
        GL.glTexParameterf(GL.GL_TEXTURE_2D, GL.GL_TEXTURE_WRAP_S,
                           GL.GL_CLAMP_TO_BORDER)
        GL.glTexParameterf(GL.GL_TEXTURE_2D, GL.GL_TEXTURE_WRAP_T,
                           GL.GL_CLAMP_TO_BORDER)

        # The code below should be disabled, but keeping it here for
        # CI
        # GL.glTexParameterf(GL.GL_TEXTURE_2D, GL.GL_TEXTURE_WRAP_S,
        #                    GL.GL_REPEAT)
        # GL.glTexParameterf(GL.GL_TEXTURE_2D, GL.GL_TEXTURE_WRAP_T,
        #                    GL.GL_REPEAT)

        GL.glTexParameteri(GL.GL_TEXTURE_2D, GL.GL_TEXTURE_MAG_FILTER,
                           GL.GL_LINEAR)
        GL.glTexParameteri(GL.GL_TEXTURE_2D, GL.GL_TEXTURE_MIN_FILTER,
                           GL.GL_LINEAR_MIPMAP_LINEAR)
        GLU.gluBuild2DMipmaps(GL.GL_TEXTURE_2D, GL.GL_RGBA,
                              image_width, image_height,
                              GL.GL_RGBA, GL.GL_UNSIGNED_BYTE, image_bytes)

        texture_info_list.append(Texture(texture, width, height))

    return texture_info_list

def load_texture(file_name, x=0, y=0, width=0, height=0):
    """
    Load image from disk and create a texture.

    Args:
        :filename (str): Name of the file to that holds the texture.
    Returns:
        Integer identifier for the new texture.
    Raises:
        None

    >>> import arcade
    >>> arcade.open_window("Drawing Example", 800, 600)
    >>> name = "doc/source/examples/images/meteorGrey_big1.png"
    >>> texture = load_texture(name, 1, 1, 50, 50)
    >>> arcade.close_window()
    """
    source_image = PIL.Image.open(file_name)

    source_image_width, source_image_height = source_image.size

    if x != 0 or y != 0 or width != 0 or height != 0:
        if x > source_image_width:
            raise SystemError("Can't load texture starting at an x of {} " +
                              "when the image is only {} across."
                              .format(x, source_image_width))
        if y > source_image_height:
            raise SystemError("Can't load texture starting at an y of {} " +
                              "when the image is only {} high."
                              .format(y, source_image_height))
        if x + width > source_image_width:
            raise SystemError("Can't load texture ending at an x of {} " +
                              "when the image is only {} wide."
                              .format(x + width, source_image_width))
        if y + height > source_image_height:
            raise SystemError("Can't load texture ending at an y of {} " +
                              "when the image is only {} high."
                              .format(y + height, source_image_height))

        image = source_image.crop((x, y, x + width, y + height))
    else:
        image = source_image

    # image = _trim_image(image)

    image_width, image_height = image.size
    image_bytes = image.convert("RGBA").tobytes("raw", "RGBA", 0, -1)

    texture = GL.GLuint(0)
    GL.glGenTextures(1, ctypes.byref(texture))

    GL.glBindTexture(GL.GL_TEXTURE_2D, texture)
    GL.glPixelStorei(GL.GL_UNPACK_ALIGNMENT, 1)

    # The code below should be enabled, but it freaks out
    # during CI (AppVeyor).
    # GL.glTexParameterf(GL.GL_TEXTURE_2D, GL.GL_TEXTURE_WRAP_S,
    #                    GL.GL_CLAMP_TO_BORDER)
    # GL.glTexParameterf(GL.GL_TEXTURE_2D, GL.GL_TEXTURE_WRAP_T,
    #                    GL.GL_CLAMP_TO_BORDER)

    # The code below should be disabled, but keeping it here for
    # CI
    GL.glTexParameterf(GL.GL_TEXTURE_2D, GL.GL_TEXTURE_WRAP_S,
                       GL.GL_REPEAT)
    GL.glTexParameterf(GL.GL_TEXTURE_2D, GL.GL_TEXTURE_WRAP_T,
                       GL.GL_REPEAT)

    GL.glTexParameteri(GL.GL_TEXTURE_2D, GL.GL_TEXTURE_MAG_FILTER,
                       GL.GL_LINEAR)
    GL.glTexParameteri(GL.GL_TEXTURE_2D, GL.GL_TEXTURE_MIN_FILTER,
                       GL.GL_LINEAR_MIPMAP_LINEAR)
    GLU.gluBuild2DMipmaps(GL.GL_TEXTURE_2D, GL.GL_RGBA,
                          image_width, image_height,
                          GL.GL_RGBA, GL.GL_UNSIGNED_BYTE, image_bytes)

    return Texture(texture, image_width, image_height)

##### END TEXTURE FUNCTIONS #####

def trim_image(image):
    """
    Returns an image with extra whitespace cropped out.

    >>> name = "doc/source/examples/images/playerShip1_orange.png"
    >>> source_image = PIL.Image.open(name)
    >>> cropped_image = trim_image(source_image)
    >>> print(source_image.height, cropped_image.height)
    75 75
    """
    bbox = image.getbbox()
    return image.crop(bbox)

##### BEGIN ARC FUNCTIONS #####

def draw_arc_filled(center_x, center_y,
                    width, height,
                    color,
                    start_angle, end_angle,
                    tilt_angle=0):   
    """
    Draw a filled in arc. Useful for drawing pie-wedges, or Pac-Man.

    Args:
        :center_x (float): x position that is the center of the arc.
        :center_y (float): y position that is the center of the arc.
        :width (float): width of the arc.
        :height (float): height of the arc.
        :color (tuple): color, specified in a list of 3 or 4 bytes in RGB or
         RGBA format.
        :start_angle (float): start angle of the arc in degrees.
        :end_angle (float): end angle of the arc in degrees.
        :tilt_angle (float): angle the arc is tilted.
        :num_segments (int): number of line segments that would make up the
         whole ellipse that this arc is part of. Higher is better quality and
         slower render time.
    Returns:
        None
    Raises:
        None

    Example:

    >>> import arcade
    >>> arcade.open_window("Drawing Example", 800, 600)
    >>> arcade.set_background_color(arcade.color.WHITE)
    >>> arcade.start_render()
    >>> arcade.draw_arc_filled(150, 144, 15, 36, \
arcade.color.BOTTLE_GREEN, 90, 360, 45)
    >>> color = (255, 0, 0, 127)
    >>> arcade.draw_arc_filled(150, 154, 15, 36, color, 90, 360, 45)
    >>> arcade.finish_render()
    >>> arcade.close_window()
    """
    num_segments = 128
    GL.glEnable(GL.GL_BLEND)
    GL.glBlendFunc(GL.GL_SRC_ALPHA, GL.GL_ONE_MINUS_SRC_ALPHA)
    GL.glEnable(GL.GL_LINE_SMOOTH)
    GL.glHint(GL.GL_LINE_SMOOTH_HINT, GL.GL_NICEST)
    GL.glHint(GL.GL_POLYGON_SMOOTH_HINT, GL.GL_NICEST)

    GL.glLoadIdentity()
    GL.glTranslatef(center_x, center_y, 0)
    GL.glRotatef(tilt_angle, 0, 0, 1)

    # Set color
    if len(color) == 4:
        GL.glColor4ub(color[0], color[1], color[2], color[3])
    elif len(color) == 3:
        GL.glColor4ub(color[0], color[1], color[2], 255)

    GL.glBegin(GL.GL_TRIANGLE_FAN)

    start_segment = int(start_angle / 360 * num_segments)
    end_segment = int(end_angle / 360 * num_segments)
    GL.glVertex3f(0, 0, 0.5)

    for i in range(start_segment, end_segment + 1):
        theta = 2.0 * 3.1415926 * i / num_segments

        x = width * math.cos(theta)
        y = height * math.sin(theta)

        GL.glVertex3f(x, y, 0.5)

    GL.glEnd()
    GL.glLoadIdentity()


def draw_arc_outline(center_x, center_y, width, height, color, start_angle, end_angle, border_width=1, tilt_angle=0):
    """
    Draw the outside edge of an arc. Useful for drawing curved lines.

    Args:
        :center_x (float): x position that is the center of the arc.
        :center_y (float): y position that is the center of the arc.
        :width (float): width of the arc.
        :height (float): height of the arc.
        :color (tuple): color, specified in a list of 3 or 4 bytes in RGB or
         RGBA format.
        :start_angle (float): start angle of the arc in degrees.
        :end_angle (float): end angle of the arc in degrees.
        :border_width (float): width of line in pixels.
        :angle (float): angle the arc is tilted.
        :num_segments (int): number of line segments that would make up the
         whole ellipse that this arc is part of. Higher is better quality and
         slower render time.
    Returns:
        None
    Raises:
        None

    Example:

    >>> import arcade
    >>> arcade.open_window("Drawing Example", 800, 600)
    >>> arcade.set_background_color(arcade.color.WHITE)
    >>> arcade.start_render()
    >>> arcade.draw_arc_outline(150, 81, 15, 36, \
arcade.color.BRIGHT_MAROON, 90, 360)
    >>> transparent_color = (255, 0, 0, 127)
    >>> arcade.draw_arc_outline(150, 71, 15, 36, \
transparent_color, 90, 360)
    >>> arcade.finish_render()
    >>> arcade.quick_run(0.25)
    """
    num_segments = 128
    GL.glEnable(GL.GL_BLEND)
    GL.glBlendFunc(GL.GL_SRC_ALPHA, GL.GL_ONE_MINUS_SRC_ALPHA)
    GL.glEnable(GL.GL_LINE_SMOOTH)
    GL.glHint(GL.GL_LINE_SMOOTH_HINT, GL.GL_NICEST)
    GL.glHint(GL.GL_POLYGON_SMOOTH_HINT, GL.GL_NICEST)

    GL.glLoadIdentity()
    GL.glTranslatef(center_x, center_y, 0)
    GL.glRotatef(tilt_angle, 0, 0, 1)
    GL.glLineWidth(border_width)

    # Set color
    if len(color) == 4:
        GL.glColor4ub(color[0], color[1], color[2], color[3])
    elif len(color) == 3:
        GL.glColor4ub(color[0], color[1], color[2], 255)

    GL.glBegin(GL.GL_LINE_STRIP)

    start_segment = int(start_angle / 360 * num_segments)
    end_segment = int(end_angle / 360 * num_segments)

    for i in range(start_segment, end_segment + 1):
        theta = 2.0 * 3.1415926 * i / num_segments

        x = width * math.cos(theta)
        y = height * math.sin(theta)

        GL.glVertex3f(x, y, 0.5)

    GL.glEnd()
    GL.glLoadIdentity()

def draw_arc(center_x, center_y, width, height, color, start_angle, end_angle, border_width = 0, tilt_angle = 0):
    if border_width <= 0:
        draw_arc_filled(center_x, center_y, width, height, color, start_angle, end_angle, tilt_angle)
    else:
        draw_arc_outline(center_x, center_y, width, height, color, start_angle, end_angle, border_width, tilt_angle)

# these advanced arc functions are not fully functional, they sort of work. Feel free to modify the math we used

def draw_advanced_arc_outline(start_x, start_y, end_x, end_y, height, color, border_width=5, tilt_angle=0):
    """
    Draws the outline of an arc.
    
    Args:
        :start_x (float): The starting x position of the arc
        :start_y (float): The starting y position of the arc
        :end_x (float): The end x position of the arc
        :end_y (float): The end y position of the arc
        :height (float): How tall the arc is
        :color (tuple): What color the arc is
        :border_width (float): The width of the arc
        :tile_angle (float): The angle of the arcs tilt
    Returns:
        None
    Raises:
        None

    Example:

    >>> import arcade
    >>> arcade.open_window("Drawing Example", 800, 600)
    >>> arcade.set_background_color(arcade.color.WHITE)
    >>> arcade.start_render()
    >>> arcade.draw_advanced_arc_outline(150, 150, 200, 200, 20, arcade.color.BRIGHT_MAROON, 5, 10)
    >>> transparent_color = (255, 0, 0, 127)
    >>> arcade.draw_advanced_arc_outline(160, 160, 210, 210, 20, transparent_color)
    >>> arcade.finish_render()
    >>> arcade.quick_run(0.25)
    """
    temp_x = end_x - start_x
    temp_x = temp_x**2
    temp_y = end_y - start_y
    temp_y = temp_y**2
    z = temp_x + temp_y
    distance = math.sqrt(z)
    mid_x = (start_x + end_x)/2
    mid_y = (start_y + end_y)/2

##    a = height
##    b = height
##    c = distance
##
##    square_c = c**2
##    square_c = square_c * -1
##
##    square_b = b**2
##
##    square_a = a**2
##
##    numerator = square_c + square_b + square_a
##    denominator = 2 * a * b
##
##    cosine = numerator / denominator
##
##    radian = math.acos(cosine)
##
##    angle = radian*(180/math.pi)


    h = height**2

##    cent_x = start_x - math.sqrt((distance**2) - (start_y**2) + (2 * start_y * cent_y) - (cent_y**2))
##    cent_y = end_y - math.sqrt((distance**2) - (end_x**2) + (2 * end_x * cent_x) - (cent_x**2))
##
##    cent_x = start_x - math.sqrt((distance**2) - (start_y**2) + (2 * start_y * (end_y - math.sqrt((distance**2) - (end_x**2) + (2 * end_x * cent_x) - (cent_x**2)))) - (end_y - math.sqrt((distance**2) - (end_x**2) + (2 * end_x * cent_x) - (cent_x**2)))**2)

    cent_x = (4*start_x**3-4*start_x**2*end_x-math.sqrt((-4*start_x**3+4*start_x**2*end_x-4*start_x*start_y**2+8*start_x*start_y*end_y-4*start_x*end_y**2+4*start_x*end_x**2-4*start_y**2*end_x+8*start_y*end_y*end_x-4*end_y**2*end_x-4*end_x**3)**2-4*(4*start_x**2-8*start_x*end_x+4*start_y**2-8*start_y*end_y+4*end_y**2+4*end_x**2)*(start_x**4+2*start_x**2*start_y**2-4*start_x**2*start_y*end_y+2*start_x**2*end_y**2-2*start_x**2*end_x**2-4*distance**2*start_y**2+8*distance**2*start_y*end_y-4*distance**2*end_y**2+start_y**4-4*start_y**3*end_y+6*start_y**2*end_y**2+2*start_y**2*end_x**2-4*start_y*end_y**3-4*start_y*end_y*end_x**2+end_y**4+2*end_y**2*end_x**2+end_x**4))+4*start_x*start_y**2-8*start_x*start_y*end_y+4*start_x*end_y**2-4*start_x*end_x**2+4*start_y**2*end_x-8*start_y*end_y*end_x+4*end_y**2*end_x+4*end_x**3)/(2*(4*start_x**2-8*start_x*end_x+4*start_y**2-8*start_y*end_y+4*end_y**2+4*end_x**2))

    cent_y = end_y - math.sqrt((distance**2) - (end_x**2) + (2 * end_x * cent_x) - (cent_x**2))


    start_a = math.atan2(start_y-cent_y,start_x-cent_x)
    end_a = math.atan2(end_y-cent_y,end_x-cent_x)
    start_angle = start_a*(180/math.pi)
    end_angle = end_a*(180/math.pi)

    draw_arc_outline(cent_x, cent_y, distance, height, color, start_angle, end_angle, border_width, tilt_angle)

def draw_advanced_arc_filled(start_x, start_y, end_x, end_y, height, color, tilt_angle=0):
    """
    Draws a filled in arc.
    
    Args:
        :start_x (float): The starting x position of the arc
        :start_y (float): The starting y position of the arc
        :end_x (float): The end x position of the arc
        :end_y (float): The end y position of the arc
        :height (float): How tall the arc is
        :color (tuple): What color the arc is
        :tile_angle (float): The angle of the arcs tilt
    Returns:
        None
    Raises:
        None

    Example:
    
    >>> import arcade
    >>> arcade.open_window("Drawing Example", 800, 600)
    >>> arcade.set_background_color(arcade.color.WHITE)
    >>> arcade.start_render()
    >>> arcade.draw_advanced_arc_filled(150, 150, 200, 200, 20, arcade.color.BRIGHT_MAROON, 10)
    >>> transparent_color = (255, 0, 0, 127)
    >>> arcade.draw_advanced_arc_filled(160, 160, 210, 210, 20, transparent_color)
    >>> arcade.finish_render()
    >>> arcade.quick_run(0.25)
    """

    temp_x = end_x - start_x
    temp_x = temp_x**2
    temp_y = end_y - start_y
    temp_y = temp_y**2
    z = temp_x + temp_y
    distance = math.sqrt(z)
    mid_x = (start_x + end_x)/2
    mid_y = (start_y + end_y)/2

##    a = height
##    b = height
##    c = distance
##
##    square_c = c**2
##    square_c = square_c * -1
##
##    square_b = b**2
##
##    square_a = a**2
##
##    numerator = square_c + square_b + square_a
##    denominator = 2 * a * b
##
##    cosine = numerator / denominator
##
##    radian = math.acos(cosine)
##
##    angle = radian*(180/math.pi)


    h = height**2

##    cent_x = start_x - math.sqrt((distance**2) - (start_y**2) + (2 * start_y * cent_y) - (cent_y**2))
##    cent_y = end_y - math.sqrt((distance**2) - (end_x**2) + (2 * end_x * cent_x) - (cent_x**2))
##
##    cent_x = start_x - math.sqrt((distance**2) - (start_y**2) + (2 * start_y * (end_y - math.sqrt((distance**2) - (end_x**2) + (2 * end_x * cent_x) - (cent_x**2)))) - (end_y - math.sqrt((distance**2) - (end_x**2) + (2 * end_x * cent_x) - (cent_x**2)))**2)

    cent_x = (4*start_x**3-4*start_x**2*end_x-math.sqrt((-4*start_x**3+4*start_x**2*end_x-4*start_x*start_y**2+8*start_x*start_y*end_y-4*start_x*end_y**2+4*start_x*end_x**2-4*start_y**2*end_x+8*start_y*end_y*end_x-4*end_y**2*end_x-4*end_x**3)**2-4*(4*start_x**2-8*start_x*end_x+4*start_y**2-8*start_y*end_y+4*end_y**2+4*end_x**2)*(start_x**4+2*start_x**2*start_y**2-4*start_x**2*start_y*end_y+2*start_x**2*end_y**2-2*start_x**2*end_x**2-4*distance**2*start_y**2+8*distance**2*start_y*end_y-4*distance**2*end_y**2+start_y**4-4*start_y**3*end_y+6*start_y**2*end_y**2+2*start_y**2*end_x**2-4*start_y*end_y**3-4*start_y*end_y*end_x**2+end_y**4+2*end_y**2*end_x**2+end_x**4))+4*start_x*start_y**2-8*start_x*start_y*end_y+4*start_x*end_y**2-4*start_x*end_x**2+4*start_y**2*end_x-8*start_y*end_y*end_x+4*end_y**2*end_x+4*end_x**3)/(2*(4*start_x**2-8*start_x*end_x+4*start_y**2-8*start_y*end_y+4*end_y**2+4*end_x**2))

    cent_y = end_y - math.sqrt((distance**2) - (end_x**2) + (2 * end_x * cent_x) - (cent_x**2))

    start_a = math.atan2(start_y-cent_y,start_x-cent_x)
    end_a = math.atan2(end_y-cent_y,end_x-cent_x)
    start_angle = start_a*(180/math.pi)
    end_angle = end_a*(180/math.pi)

    draw_arc_filled(cent_x, cent_y, distance, height, color, start_angle, end_angle, tilt_angle)

##### END ARC FUNCTIONS #####

##### BEGIN PARABOLA FUNCTIONS #####

def draw_parabola_filled(start_x, start_y, end_x, height, color, tilt_angle=0):
    """
    Draws a filled in parabola.
    
    Args:
        :start_x (float): The starting x position of the parabola
        :start_y (float): The starting y position of the parabola
        :end_x (float): The ending x position of the parabola
        :height (float): The height of the parabola
        :color (tuple): The color of the parabola
        :tile_angle (float): The angle of the tilt of the parabola
    Returns:
        None
    Raises:
        None

    Example:
    
    >>> import arcade
    >>> arcade.open_window("Drawing Example", 800, 600)
    >>> arcade.set_background_color(arcade.color.WHITE)
    >>> arcade.start_render()
    >>> arcade.draw_parabola_filled(150, 150, 200, 50, arcade.color.BOTTLE_GREEN)
    >>> color = (255, 0, 0, 127)
    >>> arcade.draw_parabola_filled(160, 160, 210, 50, color)
    >>> arcade.finish_render()
    >>> arcade.close_window()   
    """     
    center_x = (start_x+end_x)/2
    center_y = start_y + height
    start_angle = 0
    end_angle = 180
    width = (start_x - end_x)
    draw_arc_filled(center_x, center_y, width, height, color, start_angle, end_angle, tilt_angle)

def draw_parabola_outline(start_x, start_y, end_x, height, color, border_width=5, tilt_angle=0):
    """
    Draws the outline of a parabola.
    
    Args:
        :start_x (float): The starting x position of the parabola
        :start_y (float): The starting y position of the parabola
        :end_x (float): The ending x position of the parabola
        :height (float): The height of the parabola
        :color (tuple): The color of the parabola
        :border_width (float): The width of the parabola
        :tile_angle (float): The angle of the tilt of the parabola
    Returns:
        None
    Raises:
        None

    Example:
    
    >>> import arcade
    >>> arcade.open_window("Drawing Example", 800, 600)
    >>> arcade.set_background_color(arcade.color.WHITE)
    >>> arcade.start_render()
    >>> arcade.draw_parabola_outline(150, 150, 200, 50, arcade.color.BOTTLE_GREEN, 10, 15)
    >>> color = (255, 0, 0, 127)
    >>> arcade.draw_parabola_outline(160, 160, 210, 50, color, 20)
    >>> arcade.finish_render()
    >>> arcade.close_window()     
    """     
    center_x = (start_x+end_x)/2
    center_y = start_y + height
    start_angle = 0
    end_angle = 180
    width = (start_x - end_x)
    draw_arc_outline(center_x, center_y, width, height, color, start_angle, end_angle, border_width, tilt_angle)

def draw_parabola(start_x, start_y, end_x, height, color, border_width = 0, tilt_angle = 0):
    if border_width <= 0:
        draw_parabola_filled(start_x, start_y, end_x, height, color, tilt_angle)
    else:
        draw_parabola_outline(start_x, start_y, end_x, height, color, border_width, tilt_angle)

##### END PARABOLA FUNCTIONS #####

##### BEGIN CIRCLE FUNCTIONS #####

def draw_circle_filled(center_x, center_y, radius, color):
    """
    Draw a filled-in circle.

    Args:
        :center_x (float): x position that is the center of the circle.
        :center_y (float): y position that is the center of the circle.
        :radius (float): width of the circle.
        :color (tuple): color, specified in a list of 3 or 4 bytes in RGB or
         RGBA format.
        :num_segments (int): number of triangle segments that make up this
         circle. Higher is better quality, but slower render time.
    Returns:
        None
    Raises:
        None

    Example:

    >>> import arcade
    >>> arcade.open_window("Drawing Example", 800, 600)
    >>> arcade.set_background_color(arcade.color.WHITE)
    >>> arcade.start_render()
    >>> arcade.draw_circle_filled(420, 285, 18, arcade.color.GREEN)
    >>> arcade.finish_render()
    >>> arcade.quick_run(0.25)
    """
    width = radius
    height = radius
    draw_ellipse_filled(center_x, center_y, width, height, color)


def draw_small_filled_circle(center_x, center_y, color):
    """
    Draws a cirlce with a default small radius.

    Args:
        :center_x (float): x position that is the center of the circle.
        :center_y (float): y position that is the center of the circle.
        :radius (float): width of the circle.
        :color (tuple): color, specified in a list of 3 or 4 bytes in RGB or
         RGBA format.
    Returns:
        None
    Raises:
        None

    Example:

    >>> import arcade
    >>> arcade.open_window("Drawing Example", 800, 600)
    >>> arcade.set_background_color(arcade.color.WHITE)
    >>> arcade.start_render()
    >>> arcade.draw_small_filled_circle(420, 285, arcade.color.BLUE)
    >>> arcade.finish_render()
    >>> arcade.quick_run(0.25)
    """
    radius = 10

    draw_circle_filled(center_x, center_y, radius, color)

def draw_medium_filled_circle(center_x, center_y, color):
    """
    Draws a cirlce with a default medium radius.

    Args:
        :center_x (float): x position that is the center of the circle.
        :center_y (float): y position that is the center of the circle.
        :radius (float): width of the circle.
        :color (tuple): color, specified in a list of 3 or 4 bytes in RGB or
         RGBA format.
        :num_segments (int): number of triangle segments that make up this
         circle. Higher is better quality, but slower render time.
    Returns:
        None
    Raises:
        None

    Example:

    >>> import arcade
    >>> arcade.open_window("Drawing Example", 800, 600)
    >>> arcade.set_background_color(arcade.color.WHITE)
    >>> arcade.start_render()
    >>> arcade.draw_medium_filled_circle(420, 285, arcade.color.RED)
    >>> arcade.finish_render()
    >>> arcade.quick_run(0.25)
    """
    radius = 25

    draw_circle_filled(center_x, center_y, radius, color)

def draw_large_filled_circle(center_x, center_y, color):
    """
    Draws a cirlce with a default large radius.

    Args:
        :center_x (float): x position that is the center of the circle.
        :center_y (float): y position that is the center of the circle.
        :radius (float): width of the circle.
        :color (tuple): color, specified in a list of 3 or 4 bytes in RGB or
         RGBA format.
        :num_segments (int): number of triangle segments that make up this
         circle. Higher is better quality, but slower render time.
    Returns:
        None
    Raises:
        None

    Example:

    >>> import arcade
    >>> arcade.open_window("Drawing Example", 800, 600)
    >>> arcade.set_background_color(arcade.color.WHITE)
    >>> arcade.start_render()
    >>> arcade.draw_large_filled_circle(420, 285, arcade.color.PURPLE)
    >>> arcade.finish_render()
    >>> arcade.quick_run(0.25)
    """
    radius = 40

    draw_circle_filled(center_x, center_y, radius, color)

def draw_standard_circle(center_x, center_y, color, size, filled, adjustment = 0):
    #Draws a general circle with a limited number of specifications

    """This function is meant to encapsule all of the different kinds of circles that a person might want drawn.
    The arguments are the circle's specifications given in an order that a person would use to describe what they want
    (i.e. "I want a 'large' 'solid 'red' circle at 'this spot'.)

    The arguments are as such;
    size = The radius of the circle expressed in descriptive words like "small" or "s", "medium" or "m", or "large" or "l".
    adjustment = A customizable adjustment to the size of the standard circle. Can be positive or negative or can be entirely ignored.
    filled = If the circle is an outline or is a solid color expressed with words like "filled" or "solid" and "outline" or "hollow".
    color = The color of the circle.
    center_x = The center's x coordinate.
    center_y = The center's y coordinate.

    Example:

    >>> import arcade
    >>> arcade.open_window("Drawing Example", 800, 600)
    >>> arcade.set_background_color(arcade.color.WHITE)
    >>> arcade.start_render()
    >>> arcade.draw_standard_circle(500, 200, arcade.color.BLUE, "small", "solid") #Draws a small solid blue circle at (500, 200)
    >>> arcade.finish_render()
    >>> arcade.quick_run(0.25)
    """
    #--size--
    if size.lower() == "small" or size.lower() == "s":
        radius = 10 + adjustment

    elif size.lower() == "medium" or size.lower() == "m":
        radius = 25 + adjustment

    elif size.lower() == "large" or size.lower() == "l":
        radius = 40 + adjustment

    #--filled--
    if filled == "filled" or filled == "solid":
        draw_circle_filled(center_x, center_y, radius, color)

    elif filled == "outline" or filled == "hollow":
        draw_circle_outline(center_x, center_y, radius, color)

def draw_circle_outline(center_x, center_y, radius, color, border_width=1):
    """
    Draw the outline of a circle.

    Args:
        :cx (float): x position that is the center of the circle.
        :cy (float): y position that is the center of the circle.
        :radius (float): width of the circle.
        :color (tuple): color, specified in a list of 3 or 4 bytes in RGB or
         RGBA format.
        :border_width (float): Width of the circle outline in pixels.
        :num_segments (int): number of triangle segments that make up this
         circle. Higher is better quality, but slower render time.
    Returns:
        None
    Raises:
        None

    Example:

    >>> import arcade
    >>> arcade.open_window("Drawing Example", 800, 600)
    >>> arcade.set_background_color(arcade.color.WHITE)
    >>> arcade.start_render()
    >>> arcade.draw_circle_outline(300, 285, 18, arcade.color.WISTERIA, 3)
    >>> arcade.finish_render()
    >>> arcade.quick_run(0.25)
    """
    num_segments = 128
    width = radius
    height = radius
    draw_ellipse_outline(center_x, center_y, width, height,
                         color, border_width)

def draw_circle(center_x, center_y, radius, color, border_width = 0):
    if border_width <= 0:
        draw_circle_filled(center_x, center_y, radius, color)
    else:
        draw_circle_outline(center_x, center_y, radius, color, border_width)

##### END CIRCLE FUNCTIONS #####

##### BEGIN ELLIPSE FUNCTIONS #####

def create_ellipse(width, height, color):
    num_segments=64
    
    data = []

    for i in range(num_segments + 1):
        theta = 2.0 * 3.1415926 * i / num_segments

        x = width * math.cos(theta)
        y = height * math.sin(theta)

        data.extend([x, y])

    vbo_id = GL.GLuint()

    GL.glGenBuffers(1, ctypes.pointer(vbo_id))

    v2f = data
    data2 = (GL.GLfloat*len(v2f))(*v2f)

    GL.glBindBuffer(GL.GL_ARRAY_BUFFER, vbo_id)
    GL.glBufferData(GL.GL_ARRAY_BUFFER, ctypes.sizeof(data2), data2,
                    GL.GL_STATIC_DRAW)

    shape = VertexBuffer(vbo_id, len(v2f)//2, width, height, color)
    return shape


def render_ellipse_filled(shape, x, y, color, angle=0):
    # Set color
    if len(color) == 4:
        GL.glColor4ub(shape.color[0], shape.color[1], shape.color[2],
                      shape.color[3])
        GL.glEnable(GL.GL_BLEND)
        GL.glBlendFunc(GL.GL_SRC_ALPHA, GL.GL_ONE_MINUS_SRC_ALPHA)
    elif len(color) == 3:
        GL.glDisable(GL.GL_BLEND)
        GL.glColor4ub(shape.color[0], shape.color[1], shape.color[2], 255)

    GL.glBindBuffer(GL.GL_ARRAY_BUFFER, shape.vbo_id)
    GL.glVertexPointer(2, GL.GL_FLOAT, 0, 0)

    GL.glLoadIdentity()
    GL.glTranslatef(x, y, 0)
    if angle:
        GL.glRotatef(angle, 0, 0, 1)

    GL.glDrawArrays(GL.GL_TRIANGLE_FAN, 0, shape.size)

def draw_ellipse_filled(center_x, center_y, width, height, color, tilt_angle=0):
    """
    Draw a filled in ellipse.

    Args:
        :center_x (float): x position that is the center of the circle.
        :center_y (float): y position that is the center of the circle.
        :height (float): height of the ellipse.
        :width (float): width of the ellipse.
        :color (tuple): color, specified in a list of 3 or 4 bytes in RGB or
         RGBA format.
        :angle (float): Angle in degrees to tilt the ellipse.
        :num_segments (int): number of triangle segments that make up this
         circle. Higher is better quality, but slower render time.
    Returns:
        None
    Raises:
        None

    Example:

    >>> import arcade
    >>> arcade.open_window("Drawing Example", 800, 600)
    >>> arcade.set_background_color(arcade.color.WHITE)
    >>> arcade.start_render()
    >>> arcade.draw_ellipse_filled(60, 81, 15, 36, arcade.color.AMBER)
    >>> color = (127, 0, 127, 127)
    >>> arcade.draw_ellipse_filled(60, 144, 15, 36, color, 45)
    >>> arcade.finish_render()
    >>> arcade.quick_run(0.25)
    """

    num_segments=128

    GL.glEnable(GL.GL_BLEND)
    GL.glBlendFunc(GL.GL_SRC_ALPHA, GL.GL_ONE_MINUS_SRC_ALPHA)
    GL.glEnable(GL.GL_LINE_SMOOTH)
    GL.glHint(GL.GL_LINE_SMOOTH_HINT, GL.GL_NICEST)
    GL.glHint(GL.GL_POLYGON_SMOOTH_HINT, GL.GL_NICEST)

    GL.glLoadIdentity()
    GL.glTranslatef(center_x, center_y, 0)
    GL.glRotatef(tilt_angle, 0, 0, 1)

    # Set color
    if len(color) == 4:
        GL.glColor4ub(color[0], color[1], color[2], color[3])
    elif len(color) == 3:
        GL.glColor4ub(color[0], color[1], color[2], 255)

    GL.glBegin(GL.GL_TRIANGLE_FAN)

    GL.glVertex3f(0, 0, 0.5)

    for i in range(num_segments + 1):
        theta = 2.0 * 3.1415926 * i / num_segments

        x = width * math.cos(theta)
        y = height * math.sin(theta)

        GL.glVertex3f(x, y, 0.5)

    GL.glEnd()
    GL.glLoadIdentity()

def draw_ellipse_outline(center_x, center_y, width, height, color, border_width=1, tilt_angle=0):
    """
    Draw the outline of an ellipse.

    Args:
        :center_x (float): x position that is the center of the circle.
        :center_y (float): y position that is the center of the circle.
        :height (float): height of the ellipse.
        :width (float): width of the ellipse.
        :color (tuple): color, specified in a list of 3 or 4 bytes in RGB or
         RGBA format.
        :border_width (float): Width of the circle outline in pixels.
        :tilt_angle (float): Angle in degrees to tilt the ellipse.
        :num_segments (int): number of triangle segments that make up this
         circle. Higher is better quality, but slower render time.
    Returns:
        None
    Raises:
        None

    Example:

    >>> import arcade
    >>> arcade.open_window("Drawing Example", 800, 600)
    >>> arcade.set_background_color(arcade.color.WHITE)
    >>> arcade.start_render()
    >>> arcade.draw_ellipse_outline(540, 273, 15, 36, arcade.color.AMBER, 3)
    >>> color = (127, 0, 127, 127)
    >>> arcade.draw_ellipse_outline(540, 336, 15, 36, color, 3, 45)
    >>> arcade.finish_render()
    >>> arcade.quick_run(0.25)
    """

    num_segments = 128

    GL.glEnable(GL.GL_BLEND)
    GL.glBlendFunc(GL.GL_SRC_ALPHA, GL.GL_ONE_MINUS_SRC_ALPHA)
    GL.glEnable(GL.GL_LINE_SMOOTH)
    GL.glHint(GL.GL_LINE_SMOOTH_HINT, GL.GL_NICEST)
    GL.glHint(GL.GL_POLYGON_SMOOTH_HINT, GL.GL_NICEST)

    GL.glLoadIdentity()
    GL.glTranslatef(center_x, center_y, 0)
    GL.glRotatef(tilt_angle, 0, 0, 1)
    GL.glLineWidth(border_width)

    # Set color
    if len(color) == 4:
        GL.glColor4ub(color[0], color[1], color[2], color[3])
    elif len(color) == 3:
        GL.glColor4ub(color[0], color[1], color[2], 255)

    GL.glBegin(GL.GL_LINE_LOOP)
    for i in range(num_segments):
        theta = 2.0 * 3.1415926 * i / num_segments

        x = width * math.cos(theta)
        y = height * math.sin(theta)

        GL.glVertex3f(x, y, 0.5)

    GL.glEnd()
    GL.glLoadIdentity()

def draw_ellipse(center_x, center_y, width, height, color, border_width = 0, tilt_angle = 0):
    if border_width <= 0:
        draw_ellipse_filled(center_x, center_y, width, height, color, tilt_angle)
    else:
        draw_ellipse_outline(center_x, center_y, width, height, color, border_width, tilt_angle)

##### END ELLIPSE FUNCTIONS #####

##### BEGIN OVAL FUNCTIONS #####

# draw any oval with 1 function with max parameters
def draw_oval(center_x, center_y, width, height, color, border_width=0, tilt_angle=0):
    """
    Draws an oval.

    Args:
        :center_x (float): The x position for the center of the oval
        :center_y (float): The y position for the center of the oval
        :width (float): The width of the oval
        :height (float): The height of the oval
        :color (tuple): The color of the oval
        :border_width (float): The width of the outline (0 is filled)
        :angle (float): The angle the oval is tilted
    Returns:
        None
    Raises:
        None

    Example:

    >>> import arcade
    >>> arcade.open_window("Drawing Example", 800, 600)
    >>> arcade.set_background_color(arcade.color.WHITE)
    >>> arcade.start_render()
    >>> arcade.draw_oval(150, 150, 20, 40, arcade.color.BRIGHT_MAROON)
    >>> color = (255, 0, 0, 127)
    >>> arcade.draw_oval(160, 160, 40, 20, color, 20)
    >>> arcade.finish_render()
    >>> arcade.close_window()
    """    
    if border_width <= 0:
        draw_oval_filled(center_x, center_y, width, height, color, tilt_angle)
    else:
        draw_oval_outline(center_x, center_y, width, height, color, border_width, tilt_angle)


# draw a custom oval that is filled
def draw_oval_filled(center_x, center_y, width, height, color, tilt_angle=0):
    """
    Draw a filled oval.

    Args:
        :center_x (float): The x position for the center of the oval
        :center_y (float): The y position for the center of the oval
        :width (float): The width of the oval
        :height (float): The height of the oval
        :color (tuple): The color of the oval
        :angle (float): The angle the oval is tilted
    Returns:
        None
    Raises:
        None

    Example:

    >>> import arcade
    >>> arcade.open_window("Drawing Example", 800, 600)
    >>> arcade.set_background_color(arcade.color.WHITE)
    >>> arcade.start_render()
    >>> arcade.draw_oval_filled(150, 150, 20, 40, arcade.color.BRIGHT_MAROON, 20)
    >>> color = (255, 0, 0, 127)
    >>> arcade.draw_oval_filled(160, 160, 40, 20, color, 45)
    >>> arcade.finish_render()
    >>> arcade.close_window()  
    """    
    
    draw_ellipse_filled(center_x, center_y, width, height, color, tilt_angle)

# draw a custom oval outline
def draw_oval_outline(center_x, center_y, width, height, color, border_width=5, angle=0):
    """
    Draw the outline of an oval.

    Args:
        :center_x (float): The x position for the center of the oval
        :center_y (float): The y position for the center of the oval
        :width (float): The width of the oval
        :height (float): The height of the oval
        :color (tuple): The color of the oval
        :border_width (float): The width of the outline
        :angle (float): The angle the oval is tilted
    Returns:
        None
    Raises:
        None

    Example:

    >>> import arcade
    >>> arcade.open_window("Drawing Example", 800, 600)
    >>> arcade.set_background_color(arcade.color.WHITE)
    >>> arcade.start_render()
    >>> arcade.draw_oval_outline(150, 150, 20, 40, arcade.color.BRIGHT_MAROON, 10, 20)
    >>> color = (255, 0, 0, 127)
    >>> arcade.draw_oval_outline(160, 160, 40, 20, color, 5, 0)
    >>> arcade.finish_render()
    >>> arcade.close_window()
    """    

    if border_width <= 0:
        print("Error: Border width must be greater than 0. Use the draw_oval_filled function to create a filled oval.")
    else:
        draw_ellipse_outline(center_x, center_y, width, height, color, border_width)

# draw a semi custom filled oval using word descriptions for width and height
def draw_described_oval_filled(center_x, center_y, width, height, color, tilt_angle=0):
    """
    Draws a filled oval.

    Args:
        :center_x (float): The x position for the center of the oval
        :center_y (float): The y position for the center of the oval
        :width (float): The width of the oval
        :height (float): The height of the oval
        :color (tuple): The color of the oval
        :angle (float): The angle the oval is tilted
    Returns:
        None
    Raises:
        None

    Example:

    >>> import arcade
    >>> arcade.open_window("Drawing Example", 800, 600)
    >>> arcade.set_background_color(arcade.color.WHITE)
    >>> arcade.start_render()
    >>> arcade.draw_described_oval_filled(150, 150, "medium", "vs", arcade.color.BRIGHT_MAROON)
    >>> color = (255, 0, 0, 127)
    >>> arcade.draw_described_oval_filled(160, 160, "skinny", "very tall", color, 20)
    >>> arcade.finish_render()
    >>> arcade.close_window()  
    """
    
    if width.lower() == "very fat" or width.lower() == "vf" or width.lower() == "huge" or width.lower() == "h":
        width = 200
    elif width.lower() == "fat" or width.lower() == "f" or width.lower() == "big" or width.lower() == "b" or height.lower() == "large" or height.lower() == "l" or height.lower() == "max":
        width = 100
    elif width.lower() == "medium" or width.lower() == "m" or width.lower() == "average" or width.lower() == "a" or height.lower() == "mid":
        width = 50
    elif width.lower() == "skinny" or width.lower() == "s" or width.lower() == "small" or height.lower() == "min":
        width = 25
    elif width.lower() == "very skinny" or width.lower() == "vs" or width.lower() == "tiny" or width.lower() == "t":
        width = 12.5
    else:
        width = -1

    if height.lower() == "very tall" or height.lower() == "vt" or height.lower() == "huge" or height.lower() == "h":
        height = 200
    elif height.lower() == "tall" or height.lower() == "t" or height.lower() == "big" or height.lower() == "b" or height.lower() == "large" or height.lower() == "l" or height.lower() == "max":
        height = 100
    elif height.lower() == "medium" or height.lower() == "m" or height.lower() == "average" or height.lower() == "a" or height.lower() == "mid":
        height = 50
    elif height.lower() == "short" or height.lower() == "s" or height.lower() == "small" or height.lower() == "min":
        height = 25
    elif height.lower() == "very short" or height.lower() == "vs" or height.lower() == "tiny" or height.lower() == "t":
        height = 12.5
    else:
        height = -1

    if width != -1 and height != -1:
        draw_oval_filled(center_x, center_y, width, height, color, tilt_angle)

# draw a semi custom outlined oval using word descriptions for width and height
def draw_described_oval_outline(center_x, center_y, width, height, color, border_width = 5, tilt_angle=0):
    """
    Draw the outline of an oval.

    Args:
        :center_x (float): The x position for the center of the oval
        :center_y (float): The y position for the center of the oval
        :width (float): The width of the oval
        :height (float): The height of the oval
        :color (tuple): The color of the oval
        :border_width (float): The thickness of the border
        :angle (float): The angle the oval is tilted
    Returns:
        None
    Raises:
        None

    Example:

    >>> import arcade
    >>> arcade.open_window("Drawing Example", 800, 600)
    >>> arcade.set_background_color(arcade.color.WHITE)
    >>> arcade.start_render()
    >>> arcade.draw_described_oval_outline(150, 150, "fat", "t", arcade.color.BRIGHT_MAROON, 4, 10)
    >>> color = (255, 0, 0, 127)
    >>> arcade.draw_described_oval_outline(160, 160, "very skinny", "average", color, 20)
    >>> arcade.finish_render()
    >>> arcade.close_window()  
    """
    
    if width.lower() == "very fat" or width.lower() == "vf" or width.lower() == "huge" or width.lower() == "h":
        width = 200
    elif width.lower() == "fat" or width.lower() == "f" or width.lower() == "big" or width.lower() == "b" or height.lower() == "large" or height.lower() == "l" or height.lower() == "max":
        width = 100
    elif width.lower() == "medium" or width.lower() == "m" or width.lower() == "average" or width.lower() == "a" or height.lower() == "mid":
        width = 50
    elif width.lower() == "skinny" or width.lower() == "s" or width.lower() == "small" or height.lower() == "min":
        width = 25
    elif width.lower() == "very skinny" or width.lower() == "vs" or width.lower() == "tiny" or width.lower() == "t":
        width = 12.5
    else:
        width = -1

    if height.lower() == "very tall" or height.lower() == "vt" or height.lower() == "huge" or height.lower() == "h":
        height = 200
    elif height.lower() == "tall" or height.lower() == "t" or height.lower() == "big" or height.lower() == "b" or height.lower() == "large" or height.lower() == "l" or height.lower() == "max":
        height = 100
    elif height.lower() == "medium" or height.lower() == "m" or height.lower() == "average" or height.lower() == "a" or height.lower() == "mid":
        height = 50
    elif height.lower() == "short" or height.lower() == "s" or height.lower() == "small" or height.lower() == "min":
        height = 25
    elif height.lower() == "very short" or height.lower() == "vs" or height.lower() == "tiny" or height.lower() == "t":
        height = 12.5
    else:
        height = -1

    if width != -1 and height != -1:
        draw_oval_outline(center_x, center_y, width, height, color, border_width, tilt_angle)

##### END OVAL FUNCTIONS #####

##### BEGIN LINE FUNCTIONS #####
      
def draw_line(start_x, start_y, end_x, end_y, color, border_width=1):

    """
    Draw a line.

    Args:
        :start_x (float): x position of line starting point.
        :start_y (float): y position of line starting point.
        :end_x (float): x position of line ending point.
        :end_y (float): y position of line ending point.
        :color (tuple): color, specified in a list of 3 or 4 bytes in RGB or
         RGBA format.
        :border_width (float): Width of the line in pixels.
    Returns:
        None
    Raises:
        None

    Example:

    >>> import arcade
    >>> arcade.open_window("Drawing Example", 800, 600)
    >>> arcade.set_background_color(arcade.color.WHITE)
    >>> arcade.start_render()
    >>> arcade.draw_line(270, 495, 300, 450, arcade.color.WOOD_BROWN, 3)
    >>> color = (127, 0, 127, 127)
    >>> arcade.draw_line(280, 495, 320, 450, color, 3)
    >>> arcade.finish_render()
    >>> arcade.quick_run(0.25)
    """
    GL.glEnable(GL.GL_BLEND)
    GL.glBlendFunc(GL.GL_SRC_ALPHA, GL.GL_ONE_MINUS_SRC_ALPHA)
    GL.glEnable(GL.GL_LINE_SMOOTH)
    GL.glHint(GL.GL_LINE_SMOOTH_HINT, GL.GL_NICEST)
    GL.glHint(GL.GL_POLYGON_SMOOTH_HINT, GL.GL_NICEST)

    GL.glLoadIdentity()

    # Set line width
    GL.glLineWidth(border_width)

    # Set color
    if len(color) == 4:
        GL.glColor4ub(color[0], color[1], color[2], color[3])
    elif len(color) == 3:
        GL.glColor4ub(color[0], color[1], color[2], 255)

    GL.glBegin(GL.GL_LINES)
    GL.glVertex3f(start_x, start_y, 0.5)
    GL.glVertex3f(end_x, end_y, 0.5)
    GL.glEnd()

def draw_thin_line(start_x, start_y, end_x, end_y, color, border_width=.5):
    """
    Draw a thin line.

    Args:
        :start_x (float): x position of line starting point.
        :start_y (float): y position of line starting point.
        :end_x (float): x position of line ending point.
        :end_y (float): y position of line ending point.
        :color (tuple): color, specified in a list of 3 or 4 bytes in RGB or
         RGBA format.
        :border_width (float): Width of the line in pixels.
    Returns:
        None
    Raises:
        None

    Example:

    >>> import arcade
    >>> arcade.open_window("Drawing Example", 800, 600)
    >>> arcade.set_background_color(arcade.color.WHITE)
    >>> arcade.start_render()
    >>> arcade.draw_thin_line(270, 495, 300, 450, arcade.color.WOOD_BROWN, 3)
    >>> color = (127, 0, 127, 127)
    >>> arcade.draw_thin_line(280, 495, 320, 450, color, 3)
    >>> arcade.finish_render()
    >>> arcade.quick_run(0.25)
    """
    GL.glEnable(GL.GL_BLEND)
    GL.glBlendFunc(GL.GL_SRC_ALPHA, GL.GL_ONE_MINUS_SRC_ALPHA)
    GL.glEnable(GL.GL_LINE_SMOOTH)
    GL.glHint(GL.GL_LINE_SMOOTH_HINT, GL.GL_NICEST)
    GL.glHint(GL.GL_POLYGON_SMOOTH_HINT, GL.GL_NICEST)

    GL.glLoadIdentity()

    # Set line width
    GL.glLineWidth(border_width)

    # Set color
    if len(color) == 4:
        GL.glColor4ub(color[0], color[1], color[2], color[3])
    elif len(color) == 3:
        GL.glColor4ub(color[0], color[1], color[2], 255)

    GL.glBegin(GL.GL_LINES)
    GL.glVertex3f(start_x, start_y, 0.5)
    GL.glVertex3f(end_x, end_y, 0.5)
    GL.glEnd()

def draw_medium_line(start_x, start_y, end_x, end_y, color, border_width=1):
    """
    Draw a medium thickness line.

    Args:
        :start_x (float): x position of line starting point.
        :start_y (float): y position of line starting point.
        :end_x (float): x position of line ending point.
        :end_y (float): y position of line ending point.
        :color (tuple): color, specified in a list of 3 or 4 bytes in RGB or
         RGBA format.
        :border_width (float): Width of the line in pixels.
    Returns:
        None
    Raises:
        None

    Example:

    >>> import arcade
    >>> arcade.open_window("Drawing Example", 800, 600)
    >>> arcade.set_background_color(arcade.color.WHITE)
    >>> arcade.start_render()
    >>> arcade.draw_medium_line(270, 495, 300, 450, arcade.color.WOOD_BROWN, 3)
    >>> color = (127, 0, 127, 127)
    >>> arcade.draw_medium_line(280, 495, 320, 450, color, 3)
    >>> arcade.finish_render()
    >>> arcade.quick_run(0.25)
    """
    GL.glEnable(GL.GL_BLEND)
    GL.glBlendFunc(GL.GL_SRC_ALPHA, GL.GL_ONE_MINUS_SRC_ALPHA)
    GL.glEnable(GL.GL_LINE_SMOOTH)
    GL.glHint(GL.GL_LINE_SMOOTH_HINT, GL.GL_NICEST)
    GL.glHint(GL.GL_POLYGON_SMOOTH_HINT, GL.GL_NICEST)

    GL.glLoadIdentity()

    # Set line width
    GL.glLineWidth(border_width)

    # Set color
    if len(color) == 4:
        GL.glColor4ub(color[0], color[1], color[2], color[3])
    elif len(color) == 3:
        GL.glColor4ub(color[0], color[1], color[2], 255)

    GL.glBegin(GL.GL_LINES)
    GL.glVertex3f(start_x, start_y, 0.5)
    GL.glVertex3f(end_x, end_y, 0.5)
    GL.glEnd()

def draw_thick_line(start_x, start_y, end_x, end_y, color, border_width=2):
    """
    Draw a thick line.

    Args:
        :start_x (float): x position of line starting point.
        :start_y (float): y position of line starting point.
        :end_x (float): x position of line ending point.
        :end_y (float): y position of line ending point.
        :color (tuple): color, specified in a list of 3 or 4 bytes in RGB or
         RGBA format.
        :border_width (float): Width of the line in pixels.
    Returns:
        None
    Raises:
        None

    Example:

    >>> import arcade
    >>> arcade.open_window("Drawing Example", 800, 600)
    >>> arcade.set_background_color(arcade.color.WHITE)
    >>> arcade.start_render()
    >>> arcade.draw_thick_line(270, 495, 300, 450, arcade.color.WOOD_BROWN, 3)
    >>> color = (127, 0, 127, 127)
    >>> arcade.draw_thick_line(280, 495, 320, 450, color, 3)
    >>> arcade.finish_render()
    >>> arcade.quick_run(0.25)
    """
    GL.glEnable(GL.GL_BLEND)
    GL.glBlendFunc(GL.GL_SRC_ALPHA, GL.GL_ONE_MINUS_SRC_ALPHA)
    GL.glEnable(GL.GL_LINE_SMOOTH)
    GL.glHint(GL.GL_LINE_SMOOTH_HINT, GL.GL_NICEST)
    GL.glHint(GL.GL_POLYGON_SMOOTH_HINT, GL.GL_NICEST)

    GL.glLoadIdentity()

    # Set line width
    GL.glLineWidth(border_width)

    # Set color
    if len(color) == 4:
        GL.glColor4ub(color[0], color[1], color[2], color[3])
    elif len(color) == 3:
        GL.glColor4ub(color[0], color[1], color[2], 255)

    GL.glBegin(GL.GL_LINES)
    GL.glVertex3f(start_x, start_y, 0.5)
    GL.glVertex3f(end_x, end_y, 0.5)
    GL.glEnd()

def draw_line_strip(point_list, color, border_width=1):
    """
    Draw a line strip. A line strip is a set of continuously connected
    line segments.

    Args:
        :point_list (tuple): List of points making up the line. Each point is
         in a list. So it is a list of lists.
        :color (tuple): color, specified in a list of 3 or 4 bytes in RGB or
         RGBA format.
        :border_width (float): Width of the line in pixels.
    Returns:
        None
    Raises:
        None

    Example:

    >>> import arcade
    >>> arcade.open_window("Drawing Example", 800, 600)
    >>> arcade.set_background_color(arcade.color.WHITE)
    >>> arcade.start_render()
    >>> point_list = ((510, 450), \
(570, 450), \
(510, 480), \
(570, 480), \
(510, 510), \
(570, 510))
    >>> arcade.draw_line_strip(point_list, arcade.color.TROPICAL_RAIN_FOREST, \
3)
    >>> color = (127, 0, 127, 127)
    >>> point_list = ((510, 455), \
(570, 455), \
(510, 485), \
(570, 485), \
(510, 515), \
(570, 515))
    >>> arcade.draw_line_strip(point_list, color, 3)
    >>> arcade.finish_render()
    >>> arcade.quick_run(0.25)
    """
    GL.glEnable(GL.GL_BLEND)
    GL.glBlendFunc(GL.GL_SRC_ALPHA, GL.GL_ONE_MINUS_SRC_ALPHA)
    GL.glEnable(GL.GL_LINE_SMOOTH)
    GL.glHint(GL.GL_LINE_SMOOTH_HINT, GL.GL_NICEST)
    GL.glHint(GL.GL_POLYGON_SMOOTH_HINT, GL.GL_NICEST)

    # Set line width
    GL.glLineWidth(border_width)

    GL.glLoadIdentity()

    # Set color
    if len(color) == 4:
        GL.glColor4ub(color[0], color[1], color[2], color[3])
    elif len(color) == 3:
        GL.glColor4ub(color[0], color[1], color[2], 255)

    GL.glBegin(GL.GL_LINE_STRIP)
    for point in point_list:
        GL.glVertex3f(point[0], point[1], 0.5)
    GL.glEnd()

def draw_lines(point_list, color, border_width=1):
    """
    Draw a set of lines.

    Draw a line between each pair of points specified.

    Args:
        :point_list (tuple): List of points making up the lines. Each point is
         in a list. So it is a list of lists.
        :color (tuple): color, specified in a list of 3 or 4 bytes in RGB or
         RGBA format.
        :border_width (float): Width of the line in pixels.
    Returns:
        None
    Raises:
        None

    Example:

    >>> import arcade
    >>> arcade.open_window("Drawing Example", 800, 600)
    >>> arcade.set_background_color(arcade.color.WHITE)
    >>> arcade.start_render()
    >>> point_list = ((390, 450), \
(450, 450), \
(390, 480), \
(450, 480), \
(390, 510), \
(450, 510))
    >>> arcade.draw_lines(point_list, arcade.color.BLUE, 3)
    >>> arcade.finish_render()
    >>> arcade.quick_run(0.25)
    """
    GL.glEnable(GL.GL_BLEND)
    GL.glBlendFunc(GL.GL_SRC_ALPHA, GL.GL_ONE_MINUS_SRC_ALPHA)
    GL.glEnable(GL.GL_LINE_SMOOTH)
    GL.glHint(GL.GL_LINE_SMOOTH_HINT, GL.GL_NICEST)
    GL.glHint(GL.GL_POLYGON_SMOOTH_HINT, GL.GL_NICEST)

    GL.glLoadIdentity()

    # Set line width
    GL.glLineWidth(border_width)

    # Set color
    if len(color) == 4:
        GL.glColor4ub(color[0], color[1], color[2], color[3])
    elif len(color) == 3:
        GL.glColor4ub(color[0], color[1], color[2], 255)

    GL.glBegin(GL.GL_LINES)
    for point in point_list:
        GL.glVertex3f(point[0], point[1], 0.5)
    GL.glEnd()

##### END LINE FUNCTIONS #####

##### BEGIN POINT FUNCTIONS #####

def draw_point(x, y, color, size):
    """
    Draw a point.

    Args:
        :x (float): x position of point.
        :y (float): y position of point.
        :color (tuple): color, specified in a list of 3 or 4 bytes in RGB or
         RGBA format.
        :size (float): Size of the point in pixels.
    Returns:
        None
    Raises:
        None

    Example:

    >>> import arcade
    >>> arcade.open_window("Drawing Example", 800, 600)
    >>> arcade.set_background_color(arcade.color.WHITE)
    >>> arcade.start_render()
    >>> arcade.draw_point(60, 495, arcade.color.RED, 10)
    >>> arcade.finish_render()
    >>> arcade.quick_run(0.25)
    """
    GL.glEnable(GL.GL_BLEND)
    GL.glBlendFunc(GL.GL_SRC_ALPHA, GL.GL_ONE_MINUS_SRC_ALPHA)

    GL.glLoadIdentity()

    GL.glPointSize(size)
    if len(color) == 4:
        GL.glColor4ub(color[0], color[1], color[2], color[3])
    elif len(color) == 3:
        GL.glColor4ub(color[0], color[1], color[2], 255)
    GL.glBegin(GL.GL_POINTS)
    GL.glVertex3f(x, y, 0.5)
    GL.glEnd()


def draw_points(point_list, color, size):
    """
    Draw a set of points.

    Args:
        :point_list (tuple): List of points Each point is
         in a list. So it is a list of lists.
        :color (tuple): color, specified in a list of 3 or 4 bytes in RGB or
         RGBA format.
        :size (float): Size of the point in pixels.
    Returns:
        None
    Raises:
        None

    Example:

    >>> import arcade
    >>> arcade.open_window("Drawing Example", 800, 600)
    >>> arcade.set_background_color(arcade.color.WHITE)
    >>> arcade.start_render()
    >>> point_list = ((165, 495), \
(165, 480), \
(165, 465), \
(195, 495), \
(195, 480), \
(195, 465))
    >>> arcade.draw_points(point_list, arcade.color.ZAFFRE, 10)
    >>> arcade.finish_render()
    >>> arcade.quick_run(0.25)
    """
    GL.glEnable(GL.GL_BLEND)
    GL.glBlendFunc(GL.GL_SRC_ALPHA, GL.GL_ONE_MINUS_SRC_ALPHA)

    GL.glLoadIdentity()

    GL.glPointSize(size)
    if len(color) == 4:
        GL.glColor4ub(color[0], color[1], color[2], color[3])
    elif len(color) == 3:
        GL.glColor4ub(color[0], color[1], color[2], 255)
    GL.glBegin(GL.GL_POINTS)
    for point in point_list:
        GL.glVertex3f(point[0], point[1], 0.5)
    GL.glEnd()

##### END POINT FUNCTIONS #####

##### BEGIN POLYGON FUNCTIONS #####

def draw_polygon_filled(point_list, color):
    """
    Draw a polygon that is filled in.

    Args:
        :point_list (tuple): List of points making up the lines. Each point is
         in a list. So it is a list of lists.
        :color (tuple): color, specified in a list of 3 or 4 bytes in RGB or
         RGBA format.
    Returns:
        None
    Raises:
        None

    >>> import arcade
    >>> arcade.open_window("Drawing Example", 800, 600)
    >>> arcade.set_background_color(arcade.color.WHITE)
    >>> arcade.start_render()
    >>> point_list = ((150, 240), \
(165, 240), \
(180, 255), \
(180, 285), \
(165, 300), \
(150, 300))
    >>> arcade.draw_polygon_filled(point_list, arcade.color.SPANISH_VIOLET)
    >>> arcade.finish_render()
    >>> arcade.quick_run(0.25)
    """
    GL.glEnable(GL.GL_BLEND)
    GL.glBlendFunc(GL.GL_SRC_ALPHA, GL.GL_ONE_MINUS_SRC_ALPHA)
    GL.glEnable(GL.GL_LINE_SMOOTH)
    GL.glHint(GL.GL_LINE_SMOOTH_HINT, GL.GL_NICEST)
    GL.glHint(GL.GL_POLYGON_SMOOTH_HINT, GL.GL_NICEST)

    GL.glLoadIdentity()

    # Set color
    if len(color) == 4:
        GL.glColor4ub(color[0], color[1], color[2], color[3])
    elif len(color) == 3:
        GL.glColor4ub(color[0], color[1], color[2], 255)

    GL.glBegin(GL.GL_POLYGON)
    for point in point_list:
        GL.glVertex3f(point[0], point[1], 0.5)
    GL.glEnd()

def draw_polygon_outline(point_list, color, border_width=1):
    """
    Draw a polygon outline. Also known as a "line loop."

    Args:
        :point_list (tuple): List of points making up the lines. Each point is
         in a list. So it is a list of lists.
        :color (tuple): color, specified in a list of 3 or 4 bytes in RGB or
         RGBA format.
        :border_width (float): Width of the line in pixels.
    Returns:
        None
    Raises:
        None

    >>> import arcade
    >>> arcade.open_window("Drawing Example", 800, 600)
    >>> arcade.set_background_color(arcade.color.WHITE)
    >>> arcade.start_render()
    >>> point_list = ((30, 240), \
(45, 240), \
(60, 255), \
(60, 285), \
(45, 300), \
(30, 300))
    >>> arcade.draw_polygon_outline(point_list, arcade.color.SPANISH_VIOLET, 3)
    >>> arcade.finish_render()
    >>> arcade.quick_run(0.25)
    """
    GL.glEnable(GL.GL_BLEND)
    GL.glBlendFunc(GL.GL_SRC_ALPHA, GL.GL_ONE_MINUS_SRC_ALPHA)
    GL.glEnable(GL.GL_LINE_SMOOTH)
    GL.glHint(GL.GL_LINE_SMOOTH_HINT, GL.GL_NICEST)
    GL.glHint(GL.GL_POLYGON_SMOOTH_HINT, GL.GL_NICEST)

    # Set line width
    GL.glLineWidth(border_width)

    GL.glLoadIdentity()

    # Set color
    if len(color) == 4:
        GL.glColor4ub(color[0], color[1], color[2], color[3])
    elif len(color) == 3:
        GL.glColor4ub(color[0], color[1], color[2], 255)

    GL.glBegin(GL.GL_LINE_LOOP)
    for point in point_list:
        GL.glVertex3f(point[0], point[1], 0.5)
    GL.glEnd()

def draw_polygon(point_list, color, border_width = 0):
    if border_width <= 0:
        draw_polygon_filled(point_list, color)
    else:
        draw_polygon_outline(point_list, color, border_width)

def draw_triangle_filled(first_x, first_y, second_x, second_y, third_x, third_y, color):
    first_point = [first_x, first_y]
    second_point = [second_x, second_y]
    third_point = [third_x, third_y]
    point_list = (first_point, second_point, third_point)
    draw_polygon_filled(point_list, color)

def draw_triangle_outline(first_x, first_y, second_x, second_y, third_x, third_y, color, border_width=1):
    first_point = [first_x, first_y]
    second_point = [second_x, second_y]
    third_point = [third_x, third_y]
    point_list = (first_point, second_point, third_point)
    draw_polygon_outline(point_list, color, border_width)

def draw_triangle(first_x, first_y, second_x, second_y, third_x, third_y, color, border_width = 0):
    if border_width <= 0:
        draw_triangle_filled(first_x, first_y, second_x, second_y, third_x, third_y, color)
    else:
        draw_triangle_outline(first_x, first_y, second_x, second_y, third_x, third_y, color, border_width=1)



##### END POLYGON FUNCTIONS #####

##### BEGIN RECTANGLE FUNCTIONS #####

def create_rectangle(width, height, color):
    data = [-width / 2, -height / 2,
            width / 2, -height / 2,
            width / 2, height / 2,
            -width / 2, height / 2]

    vbo_id = GL.GLuint()

    GL.glGenBuffers(1, ctypes.pointer(vbo_id))

    v2f = data
    data2 = (GL.GLfloat*len(v2f))(*v2f)

    GL.glBindBuffer(GL.GL_ARRAY_BUFFER, vbo_id)
    GL.glBufferData(GL.GL_ARRAY_BUFFER, ctypes.sizeof(data2), data2,
                    GL.GL_STATIC_DRAW)

    shape = VertexBuffer(vbo_id, len(v2f)//2, width, height, color)
    return shape


def render_rectangle_filled(shape, center_x, center_y, color, tilt_angle=0):
    # Set color
    if len(color) == 4:
        GL.glColor4ub(shape.color[0], shape.color[1], shape.color[2],
                      shape.color[3])
        GL.glEnable(GL.GL_BLEND)
        GL.glBlendFunc(GL.GL_SRC_ALPHA, GL.GL_ONE_MINUS_SRC_ALPHA)
    elif len(color) == 3:
        GL.glDisable(GL.GL_BLEND)
        GL.glColor4ub(shape.color[0], shape.color[1], shape.color[2], 255)

    GL.glBindBuffer(GL.GL_ARRAY_BUFFER, shape.vbo_id)
    GL.glVertexPointer(2, GL.GL_FLOAT, 0, 0)

    GL.glLoadIdentity()
    GL.glTranslatef(center_x + shape.width / 2, center_y + shape.height / 2, 0)
    if tilt_angle != 0:
        GL.glRotatef(tilt_angle, 0, 0, 1)

    GL.glDrawArrays(GL.GL_QUADS, 0, shape.size)

def draw_rectangle_outline(x, y, width, height, color, border_width=1, tilt_angle=0):
    """
    Draw a rectangle outline.

    Args:
        :x (float): x coordinate of top left rectangle point.
        :y (float): y coordinate of top left rectangle point.
        :width (float): width of the rectangle.
        :height (float): height of the rectangle.
        :color (tuple): color, specified in a list of 3 or 4 bytes in RGB or
         RGBA format.
        :border_width (float): width of the lines, in pixels.
        :angle (float): rotation of the rectangle. Defaults to zero.

    Example:

    >>> import arcade
    >>> arcade.open_window("Drawing Example", 800, 600)
    >>> arcade.set_background_color(arcade.color.WHITE)
    >>> arcade.start_render()
    >>> arcade.draw_rectangle_outline(278, 150, 45, 105, \
arcade.color.BRITISH_RACING_GREEN, 2)
    >>> arcade.finish_render()
    >>> arcade.quick_run(0.25)
    """

    GL.glEnable(GL.GL_BLEND)
    GL.glBlendFunc(GL.GL_SRC_ALPHA, GL.GL_ONE_MINUS_SRC_ALPHA)
    GL.glEnable(GL.GL_LINE_SMOOTH)
    GL.glHint(GL.GL_LINE_SMOOTH_HINT, GL.GL_NICEST)
    GL.glHint(GL.GL_POLYGON_SMOOTH_HINT, GL.GL_NICEST)

    GL.glLoadIdentity()
    GL.glTranslatef(x + width / 2, y + height / 2, 0)
    if tilt_angle:
        GL.glRotatef(tilt_angle, 0, 0, 1)
    GL.glTranslatef(width / 2, height / 2, 0)

    # Set line width
    GL.glLineWidth(border_width)

    # Set color
    if len(color) == 4:
        GL.glColor4ub(color[0], color[1], color[2], color[3])
    elif len(color) == 3:
        GL.glColor4ub(color[0], color[1], color[2], 255)

    GL.glBegin(GL.GL_LINE_LOOP)
    GL.glVertex3f(0, 0, 0.5)
    GL.glVertex3f(width, 0, 0.5)
    GL.glVertex3f(width, 0 - height, 0.5)
    GL.glVertex3f(0, 0 - height, 0.5)
    GL.glEnd()

def draw_rectangle_filled(x, y, width, height, color, tilt_angle=0):
    """
    Draw a filled-in rectangle.

    Args:
        :x (float): x coordinate of top left rectangle point.
        :y (float): y coordinate of top left rectangle point.
        :width (float): width of the rectangle.
        :height (float): height of the rectangle.
        :color (tuple): color, specified in a list of 3 or 4 bytes in RGB or
         RGBA format.
        :angle (float): rotation of the rectangle. Defaults to zero.

    Example:

    >>> import arcade
    >>> arcade.open_window("Drawing Example", 800, 600)
    >>> arcade.set_background_color(arcade.color.WHITE)
    >>> arcade.start_render()
    >>> arcade.draw_rectangle_filled(390, 150, 45, 105, arcade.color.BLUSH)
    >>> arcade.finish_render()
    >>> arcade.quick_run(0.25)
    """

    GL.glEnable(GL.GL_BLEND)
    GL.glBlendFunc(GL.GL_SRC_ALPHA, GL.GL_ONE_MINUS_SRC_ALPHA)
    GL.glEnable(GL.GL_LINE_SMOOTH)
    GL.glHint(GL.GL_LINE_SMOOTH_HINT, GL.GL_NICEST)
    GL.glHint(GL.GL_POLYGON_SMOOTH_HINT, GL.GL_NICEST)

    # Set color
    if len(color) == 4:
        GL.glColor4ub(color[0], color[1], color[2], color[3])
    elif len(color) == 3:
        GL.glColor4ub(color[0], color[1], color[2], 255)

    GL.glLoadIdentity()
    GL.glTranslatef(x, y, 0)
    GL.glTranslatef(x, y, 0)
    if tilt_angle:
        GL.glRotatef(tilt_angle, 0, 0, 1)
        
    GL.glTranslatef(-width / 2, height / 2, 0)

    GL.glBegin(GL.GL_QUADS)
    GL.glVertex3f(0, 0, 0.5)
    GL.glVertex3f(width, 0, 0.5)
    GL.glVertex3f(width, 0 - height, 0.5)
    GL.glVertex3f(0, 0 - height, 0.5)
    GL.glEnd()

def draw_rectangle(center_x, center_y, width, height, color, border_width = 0, tilt_angle=0):
    if border_width <= 0:
        draw_rectangle_filled(center_x, center_y, width, height, color, tilt_angle)
    else:
        draw_rectangle_outline(center_x, center_y, width, height, color, border_width, tilt_angle)

def draw_texture_rectangle(x, y, width, height, texture,
                      angle=0, alpha=1, transparent=True):
    """
    Draw a textured rectangle on-screen.

    Args:
        :x (float): x coordinate of top left rectangle point.
        :y (float): y coordinate of top left rectangle point.
        :width (float): width of the rectangle.
        :height (float): height of the rectangle.
        :texture (int): identifier of texture returned from load_texture() call
        :angle (float): rotation of the rectangle. Defaults to zero.
        :alpha (float): Transparency of image.
    Returns:
        None
    Raises:
        None

    :Example:

    >>> import arcade
    >>> arcade.open_window("Drawing Example", 800, 600)
    >>> arcade.set_background_color(arcade.color.WHITE)
    >>> arcade.start_render()
    >>> arcade.draw_text("draw_bitmap", 483, 3, arcade.color.BLACK, 12)
    >>> name = "doc/source/examples/images/playerShip1_orange.png"
    >>> texture = arcade.load_texture(name)
    >>> scale = .6
    >>> arcade.draw_texture_rectangle(540, 120, scale * texture.width, \
scale * texture.height, texture, 0)
    >>> arcade.draw_texture_rectangle(540, 60, scale * texture.width, \
scale * texture.height, texture, 90)
    >>> arcade.finish_render()
    >>> arcade.quick_run(0.25)
    """

    if transparent:
        GL.glEnable(GL.GL_BLEND)
        GL.glBlendFunc(GL.GL_SRC_ALPHA, GL.GL_ONE_MINUS_SRC_ALPHA)
    else:
        GL.glDisable(GL.GL_BLEND)

    GL.glEnable(GL.GL_TEXTURE_2D)
    GL.glHint(GL.GL_POLYGON_SMOOTH_HINT, GL.GL_NICEST)
    GL.glHint(GL.GL_PERSPECTIVE_CORRECTION_HINT, GL.GL_NICEST)

    GL.glLoadIdentity()
    GL.glTranslatef(x, y, 0)
    GL.glRotatef(angle, 0, 0, 1)

    GL.glColor4f(1, 1, 1, alpha)
    z = 0.5

    GL.glBindTexture(GL.GL_TEXTURE_2D, texture.id)
    GL.glBegin(GL.GL_POLYGON)
    GL.glNormal3f(0.0, 0.0, 1.0)
    GL.glTexCoord2f(0, 0)
    GL.glVertex3f(-width/2, -height/2, z)
    GL.glTexCoord2f(1, 0)
    GL.glVertex3f(width/2, -height/2, z)
    GL.glTexCoord2f(1, 1)
    GL.glVertex3f(width/2, height/2, z)
    GL.glTexCoord2f(0, 1)
    GL.glVertex3f(-width/2, height/2, z)
    GL.glEnd()

##### END RECTANGLE FUNCTIONS #####

##### BEGIN TEXT FUNCTIONS #####

def draw_text(text, x, y, color, size):
    """
    Draw text to the screen.

    Args:
        :text (str): Text to display.
        :x (float): x coordinate of top left text point.
        :y (float): y coordinate of top left text point.
        :color (tuple): color, specified in a list of 3 or 4 bytes in RGB or
         RGBA format.

    Example:

    >>> import arcade
    >>> arcade.open_window("Drawing Example", 800, 600)
    >>> arcade.set_background_color(arcade.color.WHITE)
    >>> arcade.start_render()
    >>> arcade.draw_text("Text Example", 250, 300, arcade.color.BLACK, 10)
    >>> arcade.finish_render()
    >>> arcade.quick_run(0.25)
    """

    if len(color) == 3:
        color = (color[0], color[1], color[2], 255)

    label = pyglet.text.Label(text,
                              font_name='Times New Roman',
                              font_size=size,
                              x=x, y=y,
                              color=color)
    GL.glLoadIdentity()

    label.draw()

##### END TEXT FUNCTIONS #####

class VertexBuffer():
    def __init__(self, vbo_id, size, width, height, color):
        self.vbo_id = vbo_id
        self.size = size
        self.width = width
        self.height = height
        self.color = color

# def _test():
#     import doctest
#     doctest.testmod()


if __name__ == "__main__":
    _test()<|MERGE_RESOLUTION|>--- conflicted
+++ resolved
@@ -14,17 +14,10 @@
     
     def __init__(self, id, width, height):
         #Check values before attempting to create Texture object
-<<<<<<< HEAD
         if height <= 0:
             raise ValueError("Height entered is less than zero. Height must be a positive number. Texture id: " + self.id)
             
         if width <= 0:
-=======
-        if self.height <= 0:
-            raise ValueError("Height entered is less than zero. Height must be a positive number. Texture id: " + self.id)
-            
-        if self.width <= 0:
->>>>>>> 898801fd
             raise ValueError("Width entered is less than zero. Width must be a positive number. Texture id: " + self.id)
         
         #Values seem to be clear, create object   
