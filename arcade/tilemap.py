--- conflicted
+++ resolved
@@ -368,14 +368,15 @@
         my_sprite.height = height = cur_object.size[1] * scaling
         centerX = width / 2
         centerY = height / 2
-        rotation = -math.radians(cur_object.rotation)
-        cosRotation = math.cos(rotation)
-        sinRotation = math.sin(rotation)
-        rotatedCenterX = centerX * cosRotation - centerY * sinRotation
-        rotatedCenterY = centerX * sinRotation + centerY * cosRotation
-
-        my_sprite.position = (x + rotatedCenterX, y + rotatedCenterY)
-        my_sprite.angle = math.degrees(rotation)
+        if cur_object.rotation is not None:
+            rotation = -math.radians(cur_object.rotation)
+            cosRotation = math.cos(rotation)
+            sinRotation = math.sin(rotation)
+            rotatedCenterX = centerX * cosRotation - centerY * sinRotation
+            rotatedCenterY = centerX * sinRotation + centerY * cosRotation
+
+            my_sprite.position = (x + rotatedCenterX, y + rotatedCenterY)
+            my_sprite.angle = math.degrees(rotation)
 
         # Opacity
         opacity = layer.opacity
@@ -417,16 +418,10 @@
 def _process_tile_layer(map_object: pytiled_parser.objects.TileMap,
                         layer: pytiled_parser.objects.TileLayer,
                         scaling: float = 1,
-<<<<<<< HEAD
                         base_directory: str = "",
                         use_spatial_hash: bool = False) -> SpriteList:
     sprite_list: SpriteList = SpriteList(use_spatial_hash=use_spatial_hash)
-    map_array = layer.data
-=======
-                        base_directory: str = "") -> SpriteList:
-    sprite_list: SpriteList = SpriteList()
     map_array = layer.layer_data
->>>>>>> 019189f0
 
     # Loop through the layer and add in the wall list
     for row_index, row in enumerate(map_array):
