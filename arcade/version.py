#!/usr/bin/env python

<<<<<<< HEAD
VERSION = "2.2.0"
=======
BUILD = 0
VERSION = "2.2.1"
RELEASE = VERSION
>>>>>>> 3311fb27
<|MERGE_RESOLUTION|>--- conflicted
+++ resolved
@@ -1,9 +1,5 @@
 #!/usr/bin/env python
 
-<<<<<<< HEAD
-VERSION = "2.2.0"
-=======
 BUILD = 0
 VERSION = "2.2.1"
-RELEASE = VERSION
->>>>>>> 3311fb27
+RELEASE = VERSION