--- conflicted
+++ resolved
@@ -1,12 +1,7 @@
 #version 330
 
-<<<<<<< HEAD
-uniform sampler2D Texture;
+uniform sampler2D sprite_texture;
 uniform vec4 spritelist_color;
-=======
-uniform sampler2D sprite_texture;
-uniform vec4 spritelist_color = vec4(1.0);
->>>>>>> 86b11c86
 
 in vec2 gs_uv;
 in vec4 gs_color;
