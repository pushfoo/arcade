--- conflicted
+++ resolved
@@ -65,11 +65,8 @@
                  gl_version: Tuple[int, int] = (3, 3),
                  screen: pyglet.canvas.Screen = None,
                  visible: bool=True,
-<<<<<<< HEAD
-                 vsync: bool = False):
-=======
+                 vsync: bool = False,
                  gc_mode: str = "auto"):
->>>>>>> 863a895f
         """
         Construct a new window
 
@@ -83,12 +80,9 @@
         :param Tuple[int,int] gl_version: What OpenGL version to request. This is ``(3, 3)`` by default
                                            and can be overridden when using more advanced OpenGL features.
         :param bool visible: Should the window be visible immediately
-<<<<<<< HEAD
         :param bool vsync: Wait for vertical screen refresh before swapping buffer
                            This can make animations and movement look smoother.
-=======
         :param bool gc_mode: Decides how opengl objects should be garbage collected
->>>>>>> 863a895f
         """
         # In certain environments (mainly headless) we can't have antialiasing/MSAA enabled.
         # TODO: Detect other headless environments
@@ -139,13 +133,8 @@
         self.textbox_time = 0.0
         self.key: Optional[int] = None
 
-<<<<<<< HEAD
-        self._ctx: ArcadeContext = ArcadeContext(self)
-=======
         self._ctx: ArcadeContext = ArcadeContext(self, gc_mode=gc_mode)
         set_viewport(0, self.width, 0, self.height)
-
->>>>>>> 863a895f
         self._background_color: Color = (0, 0, 0, 0)
 
     @property
