--- conflicted
+++ resolved
@@ -137,12 +137,8 @@
     def _setup_getters_and_setters(self):
         """Maps the right getter and setter functions for this uniform"""
         try:
-<<<<<<< HEAD
-            gl_type, gl_setter, length, count = self._uniform_setters[self._data_type]
+            gl_type, gl_program_setter, gl_setter, length, count = self._uniform_setters[self._data_type]
             self._components = length
-=======
-            gl_type, gl_program_setter, gl_setter, length, count = self._uniform_setters[self._data_type]
->>>>>>> 4c6db21b
         except KeyError:
             raise ShaderException(f"Unsupported Uniform type: {self._data_type}")
 
